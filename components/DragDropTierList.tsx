import React, { useCallback, useEffect, useRef, memo, useState } from "react";
import {
    DragDropContext,
    Droppable,
    Draggable,
    DropResult
} from "@hello-pangea/dnd";
import { toast } from "sonner";
import { v4 as uuidv4 } from "uuid";
import { useTierContext } from "@/contexts/TierContext";
import Item from "@/models/Item";
import Tier from "@/models/Tier";
import EditableLabel from "../components/EditableLabel";
import RowHandle from "../components/RowHandle";
import ItemTile from "@/components/ItemTile";
import { getTierGradient } from "@/lib/utils";

interface DragDropTierListProps {
    tiers: Tier[];
    onItemsCreate: (newItems: Item[]) => void;
    onTiersUpdate: (updatedTiers: Tier[]) => void;
}

interface DeletedItemInfo {
    item: Item;
    tierId: string;
    id: string;
}

const reorder = <T,>(list: T[], startIndex: number, endIndex: number): T[] => {
    const result = Array.from(list);
    const [removed] = result.splice(startIndex, 1);
    result.splice(endIndex, 0, removed);
    return result;
};

const TierItems = memo<{
<<<<<<< HEAD
    tier: Tier;
    showLabels: boolean;
    onDeleteItem: (itemId: string) => void;
}>(({ tier, showLabels, onDeleteItem }) => {
    return (
        <Droppable droppableId={tier.id} direction="horizontal">
            {(provided, snapshot) => (
                <div
                    ref={provided.innerRef}
                    {...provided.droppableProps}
                    className={`w-full flex flex-wrap p-0 rounded-md ${
                        snapshot.isDraggingOver
                            ? "ring-1 ring-accent-foreground"
                            : ""
                    }`}
                >
                    {tier.items.map((item, itemIndex) => (
                        <Draggable
                            key={item.id}
                            draggableId={item.id}
                            index={itemIndex}
                        >
                            {(provided, snapshot) => (
                                <div
                                    ref={provided.innerRef}
                                    {...provided.draggableProps}
                                    {...provided.dragHandleProps}
                                    className={`
                    m-0.5 rounded-md 
                    ${snapshot.isDragging ? "shadow-md ring-2" : ""}
=======
  tier: Tier;
  showLabels: boolean;
  onDeleteItem: (itemId: string) => void;
}>(({tier, showLabels, onDeleteItem}) => {
  return (
    <Droppable droppableId={tier.id} direction="horizontal">
      {(provided, snapshot) => (
        <div
          ref={provided.innerRef}
          {...provided.droppableProps}
          className={`w-full min-h-17 md:min-h-21 flex flex-wrap p-0 rounded-md ${snapshot.isDraggingOver ? 'ring-1 ring-accent-foreground' : ''}`}
        >
          {tier.items.map((item, itemIndex) => (
            <Draggable key={item.id} draggableId={item.id} index={itemIndex}>
              {(provided, snapshot) => (
                <div
                  ref={provided.innerRef}
                  {...provided.draggableProps}
                  {...provided.dragHandleProps}
                  className={`
                    m-0.5 rounded-md
                    ${snapshot.isDragging ? 'shadow-md ring-2' : ''}
>>>>>>> 92f09d0e
                  `}
                                    style={{
                                        ...provided.draggableProps.style,
                                        transition: snapshot.isDropAnimating
                                            ? "all 0.3s cubic-bezier(0.2, 0, 0, 1)"
                                            : provided.draggableProps.style
                                                  ?.transition
                                    }}
                                >
                                    <ItemTile
                                        {...item}
                                        onDelete={onDeleteItem}
                                        showLabel={showLabels}
                                    />
                                </div>
                            )}
                        </Draggable>
                    ))}
                    {provided.placeholder}
                </div>
            )}
        </Droppable>
    );
});
TierItems.displayName = "TierItems";

const TierRow = memo<{
    tiers: Tier[];
    onTiersUpdate: (updatedTiers: Tier[]) => void;
    onItemsCreate: (newItems: Item[]) => void;
    tier: Tier;
    index: number;
    tiersLength: number;
    showLabels: boolean;
    onSaveLabel: (index: number, newText: string) => void;
    onDeleteItem: (itemId: string) => void;
}>(
    ({
        tier,
        index,
        tiersLength,
        showLabels,
        onSaveLabel,
        onDeleteItem,
        onItemsCreate
    }) => {
        const labelPosition = tier.labelPosition || "left";
        const tierGradient = getTierGradient(index, tiersLength);
        const generateId = () => Math.random().toString(36).slice(2, 11);
        const { tierCortex } = useTierContext();

        const onPasteItem = (e: React.ClipboardEvent<HTMLDivElement>) => {
            const items = e.clipboardData.items;
            for (const index in items) {
                const item = items[index];
                if (item.kind === "file") {
                    const blob = item.getAsFile();
                    const reader = new FileReader();
                    const newItemId = generateId();
                    reader.onload = function (e) {
                        const pastedItem = {
                            id: newItemId,
                            content: `Pasted Image${newItemId}`,
                            imageUrl: e.target?.result as string,
                            onDelete: onDeleteItem,
                            showLabel: showLabels
                        };
                        tierCortex.addCustomItems([pastedItem]);
                        onItemsCreate([pastedItem]);
                    };
                    if (blob) {
                        reader.readAsDataURL(blob);
                    }
                }
            }
        };

        return (
            <Draggable draggableId={tier.id} index={index}>
                {(provided, snapshot) => (
                    <div
                        onPaste={(e) => onPasteItem(e)}
                        ref={provided.innerRef}
                        {...provided.draggableProps}
                        className={`
            border rounded-md min-w-full sm:min-w-[500px] md:min-w-[600px] lg:min-w-[800px] 
            min-h-20
            flex items-center
            ${snapshot.isDragging ? "shadow-lg ring-2" : ""}
          `}
<<<<<<< HEAD
                        style={{
                            ...provided.draggableProps.style,
                            background: tierGradient,
                            transition: snapshot.isDropAnimating
                                ? "all 0.3s cubic-bezier(0.2, 0, 0, 1)"
                                : provided.draggableProps.style?.transition
                        }}
                    >
                        <div
                            className={`flex-1 ${
                                labelPosition === "top" && "pl-2"
                            }`}
                        >
                            {labelPosition === "top" &&
                                index !== tiersLength - 1 && (
                                    <EditableLabel
                                        text={tier.name}
                                        onSave={(newText) =>
                                            onSaveLabel(index, newText)
                                        }
                                        className="p-1"
                                        contentClassName="tracking-wide text-xl font-semibold"
                                        as="h2"
                                    />
                                )}
                            <div
                                className={`flex ${
                                    labelPosition === "left"
                                        ? "flex-row"
                                        : labelPosition === "right"
                                        ? "flex-row-reverse"
                                        : "flex-col"
                                } items-center`}
                            >
                                {(labelPosition === "left" ||
                                    labelPosition === "right") && (
                                    <div className="w-18 md:w-40">
                                        <EditableLabel
                                            text={tier.name}
                                            onSave={(newText) =>
                                                onSaveLabel(index, newText)
                                            }
                                            className="p-1 flex flex-1 min-w-16 max-w-20 sm:max-w-full justify-center text-center"
                                            contentClassName="tracking-wide text-xl font-semibold"
                                            as="h2"
                                        />
                                    </div>
                                )}
                                <TierItems
                                    tier={tier}
                                    showLabels={showLabels}
                                    onDeleteItem={onDeleteItem}
                                />
                            </div>
                        </div>
                        <RowHandle dragHandleProps={provided.dragHandleProps} />
                    </div>
                )}
            </Draggable>
        );
    }
);
TierRow.displayName = "TierRow";
=======
          style={{
            ...provided.draggableProps.style,
            background: tierGradient,
            transition: snapshot.isDropAnimating
              ? 'all 0.3s cubic-bezier(0.2, 0, 0, 1)'
              : provided.draggableProps.style?.transition,
          }}
        >
          <div className={`flex-1 ${labelPosition === 'top' && 'pl-2'}`}>
            {labelPosition === 'top' && index !== tiersLength - 1 && (
              <EditableLabel
                text={tier.name}
                onSave={(newText) => onSaveLabel(index, newText)}
                className="p-1"
                contentClassName="tracking-wide text-xl font-semibold"
                as="h2"
              />
            )}
            <div
              className={`flex ${labelPosition === 'left' ? 'flex-row' : labelPosition === 'right' ? 'flex-row-reverse' : 'flex-col'} items-center`}>
              {(labelPosition === 'left' || labelPosition === 'right') && (
                <div className="md:w-40">
                  <EditableLabel
                    text={tier.name}
                    onSave={(newText) => onSaveLabel(index, newText)}
                    className="p-1 flex flex-1 min-w-16 max-w-20 sm:max-w-full justify-center text-center"
                    contentClassName="tracking-wide text-xl font-semibold"
                    as="h2"
                  />
                </div>
              )}
              <TierItems tier={tier} showLabels={showLabels} onDeleteItem={onDeleteItem}/>
            </div>
          </div>
          <RowHandle dragHandleProps={provided.dragHandleProps}/>
        </div>
      )}
    </Draggable>
  );
});
TierRow.displayName = 'TierRow';
>>>>>>> 92f09d0e

const DragDropTierList: React.FC<DragDropTierListProps> = ({
    tiers,
    onTiersUpdate,
    onItemsCreate
}) => {
    const { showLabels } = useTierContext();
    const tiersRef = useRef(tiers);
    const deletedItemsRef = useRef<DeletedItemInfo[]>([]);

    useEffect(() => {
        tiersRef.current = tiers;
    }, [tiers]);

    const onDragEnd = useCallback(
        (result: DropResult) => {
            const { source, destination, type } = result;

            if (!destination) return;

            let newTiers: Tier[];

            if (type === "TIER") {
                newTiers = reorder(tiers, source.index, destination.index);
                newTiers = newTiers.map((tier, index) => ({
                    ...tier,
                    name: tiers[index].name
                }));
            } else {
                newTiers = [...tiers];
                const sourceTier = newTiers.find(
                    (t) => t.id === source.droppableId
                )!;
                const destTier = newTiers.find(
                    (t) => t.id === destination.droppableId
                )!;

                if (sourceTier.id === destTier.id) {
                    sourceTier.items = reorder(
                        sourceTier.items,
                        source.index,
                        destination.index
                    );
                } else {
                    const [movedItem] = sourceTier.items.splice(
                        source.index,
                        1
                    );
                    destTier.items.splice(destination.index, 0, movedItem);
                }
            }

            onTiersUpdate(newTiers);
        },
        [tiers, onTiersUpdate]
    );

    const handleUndoDelete = useCallback(
        (uniqueId: string) => {
            const deletedItemIndex = deletedItemsRef.current.findIndex(
                (item) => item.id === uniqueId
            );
            if (deletedItemIndex === -1) return;

            const [deletedItem] = deletedItemsRef.current.splice(
                deletedItemIndex,
                1
            );

            const newTiers = tiersRef.current.map((tier) => {
                if (tier.id === deletedItem.tierId) {
                    return {
                        ...tier,
                        items: [...tier.items, deletedItem.item]
                    };
                }
                return tier;
            });

            onTiersUpdate(newTiers);

            toast("Item restored", {
                description: `${deletedItem.item.content} has been restored.`
            });
        },
        [onTiersUpdate]
    );

    const handleDeleteItem = useCallback(
        (itemId: string) => {
            let deletedItemInfo: DeletedItemInfo | undefined;

            const newTiers = tiers.map((tier) => {
                const itemIndex = tier.items.findIndex(
                    (item) => item.id === itemId
                );
                if (itemIndex !== -1) {
                    const [deletedItem] = tier.items.splice(itemIndex, 1);
                    deletedItemInfo = {
                        item: deletedItem,
                        tierId: tier.id,
                        id: uuidv4()
                    };
                    return { ...tier, items: [...tier.items] };
                }
                return tier;
            });

            if (deletedItemInfo) {
                deletedItemsRef.current.push(deletedItemInfo);
                onTiersUpdate(newTiers);

                toast("Item deleted", {
                    description: `${deletedItemInfo.item.content} was removed.`,
                    action: {
                        label: "Undo",
                        onClick: () => handleUndoDelete(deletedItemInfo!.id)
                    }
                });
            }
        },
        [tiers, onTiersUpdate, handleUndoDelete]
    );

    const handleSaveLabel = useCallback(
        (index: number, newText: string) => {
            const newTiers = tiers.map((tier, i) =>
                i === index ? { ...tier, name: newText } : tier
            );
            onTiersUpdate(newTiers);
        },
        [tiers, onTiersUpdate]
    );

    return (
        <DragDropContext onDragEnd={onDragEnd}>
            <Droppable droppableId="all-tiers" direction="vertical" type="TIER">
                {(provided, snapshot) => (
                    <div
                        className={`pt-4 py-4 ${
                            snapshot.isDraggingOver
                                ? "ring-2 ring-accent-foreground rounded"
                                : ""
                        }`}
                        {...provided.droppableProps}
                        ref={provided.innerRef}
                    >
                        {tiers.map((tier, index) => (
                            <TierRow
                                tiers={tiers}
                                onTiersUpdate={onTiersUpdate}
                                key={tier.id}
                                tier={tier}
                                index={index}
                                tiersLength={tiers.length}
                                showLabels={showLabels}
                                onSaveLabel={handleSaveLabel}
                                onDeleteItem={handleDeleteItem}
                                onItemsCreate={onItemsCreate}
                            />
                        ))}
                        {provided.placeholder}
                    </div>
                )}
            </Droppable>
        </DragDropContext>
    );
};

export default DragDropTierList;<|MERGE_RESOLUTION|>--- conflicted
+++ resolved
@@ -35,7 +35,6 @@
 };
 
 const TierItems = memo<{
-<<<<<<< HEAD
     tier: Tier;
     showLabels: boolean;
     onDeleteItem: (itemId: string) => void;
@@ -46,7 +45,7 @@
                 <div
                     ref={provided.innerRef}
                     {...provided.droppableProps}
-                    className={`w-full flex flex-wrap p-0 rounded-md ${
+                    className={`w-full min-h-17 md:min-h-21 flex flex-wrap p-0 rounded-md ${
                         snapshot.isDraggingOver
                             ? "ring-1 ring-accent-foreground"
                             : ""
@@ -64,32 +63,8 @@
                                     {...provided.draggableProps}
                                     {...provided.dragHandleProps}
                                     className={`
-                    m-0.5 rounded-md 
+                    m-0.5 rounded-md
                     ${snapshot.isDragging ? "shadow-md ring-2" : ""}
-=======
-  tier: Tier;
-  showLabels: boolean;
-  onDeleteItem: (itemId: string) => void;
-}>(({tier, showLabels, onDeleteItem}) => {
-  return (
-    <Droppable droppableId={tier.id} direction="horizontal">
-      {(provided, snapshot) => (
-        <div
-          ref={provided.innerRef}
-          {...provided.droppableProps}
-          className={`w-full min-h-17 md:min-h-21 flex flex-wrap p-0 rounded-md ${snapshot.isDraggingOver ? 'ring-1 ring-accent-foreground' : ''}`}
-        >
-          {tier.items.map((item, itemIndex) => (
-            <Draggable key={item.id} draggableId={item.id} index={itemIndex}>
-              {(provided, snapshot) => (
-                <div
-                  ref={provided.innerRef}
-                  {...provided.draggableProps}
-                  {...provided.dragHandleProps}
-                  className={`
-                    m-0.5 rounded-md
-                    ${snapshot.isDragging ? 'shadow-md ring-2' : ''}
->>>>>>> 92f09d0e
                   `}
                                     style={{
                                         ...provided.draggableProps.style,
@@ -180,7 +155,6 @@
             flex items-center
             ${snapshot.isDragging ? "shadow-lg ring-2" : ""}
           `}
-<<<<<<< HEAD
                         style={{
                             ...provided.draggableProps.style,
                             background: tierGradient,
@@ -217,7 +191,7 @@
                             >
                                 {(labelPosition === "left" ||
                                     labelPosition === "right") && (
-                                    <div className="w-18 md:w-40">
+                                    <div className="md:w-40">
                                         <EditableLabel
                                             text={tier.name}
                                             onSave={(newText) =>
@@ -244,49 +218,6 @@
     }
 );
 TierRow.displayName = "TierRow";
-=======
-          style={{
-            ...provided.draggableProps.style,
-            background: tierGradient,
-            transition: snapshot.isDropAnimating
-              ? 'all 0.3s cubic-bezier(0.2, 0, 0, 1)'
-              : provided.draggableProps.style?.transition,
-          }}
-        >
-          <div className={`flex-1 ${labelPosition === 'top' && 'pl-2'}`}>
-            {labelPosition === 'top' && index !== tiersLength - 1 && (
-              <EditableLabel
-                text={tier.name}
-                onSave={(newText) => onSaveLabel(index, newText)}
-                className="p-1"
-                contentClassName="tracking-wide text-xl font-semibold"
-                as="h2"
-              />
-            )}
-            <div
-              className={`flex ${labelPosition === 'left' ? 'flex-row' : labelPosition === 'right' ? 'flex-row-reverse' : 'flex-col'} items-center`}>
-              {(labelPosition === 'left' || labelPosition === 'right') && (
-                <div className="md:w-40">
-                  <EditableLabel
-                    text={tier.name}
-                    onSave={(newText) => onSaveLabel(index, newText)}
-                    className="p-1 flex flex-1 min-w-16 max-w-20 sm:max-w-full justify-center text-center"
-                    contentClassName="tracking-wide text-xl font-semibold"
-                    as="h2"
-                  />
-                </div>
-              )}
-              <TierItems tier={tier} showLabels={showLabels} onDeleteItem={onDeleteItem}/>
-            </div>
-          </div>
-          <RowHandle dragHandleProps={provided.dragHandleProps}/>
-        </div>
-      )}
-    </Draggable>
-  );
-});
-TierRow.displayName = 'TierRow';
->>>>>>> 92f09d0e
 
 const DragDropTierList: React.FC<DragDropTierListProps> = ({
     tiers,
