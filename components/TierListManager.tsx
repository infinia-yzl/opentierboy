--- conflicted
+++ resolved
@@ -38,7 +38,6 @@
     title?: string;
 }
 
-<<<<<<< HEAD
 const TierListManager: React.FC<TierListManagerProps> = ({
     initialItemSet,
     initialState,
@@ -63,18 +62,25 @@
 
     useEffect(() => {
         const state = searchParams.get("state");
-        if (state) {
-            const decodedState = tierCortex.decodeTierStateFromURL(state);
-            if (decodedState) {
-                if (decodedState.title) {
-                    setName(decodedState.title);
-                }
-                setTiers(decodedState.tiers);
-
-                setUrlLength(pathname.length + state.length + 7); // 7 is the length of "?state="
-            }
+        if (!state) return;
+
+        const decodedState = tierCortex.decodeTierStateFromURL(state);
+        if (!decodedState) return;
+
+        // Update name if present
+        if (decodedState.title) {
+            setName(decodedState.title);
         }
-    }, [pathname.length, searchParams, tierCortex]);
+
+        // Updated label positions
+        const updatedTiers = decodedState.tiers.map((tier) => ({
+            ...tier,
+            labelPosition
+        }));
+
+        setTiers(updatedTiers);
+        setUrlLength(pathname.length + state.length + 7); // 7 is the length of "?state="
+    }, [pathname.length, searchParams, tierCortex, labelPosition]);
 
     const handleTiersUpdate = useCallback(
         (updatedTiers: Tier[]) => {
@@ -113,6 +119,7 @@
         (newItems: Item[]) => {
             const updatedTiers = [...tiers];
             const lastTier = updatedTiers[updatedTiers.length - 1];
+
             const uniqueNewItems = newItems.filter(
                 (newItem) =>
                     !updatedTiers.some((tier) =>
@@ -129,75 +136,6 @@
             handleTiersUpdate(updatedTiers);
         },
         [tiers, handleTiersUpdate]
-=======
-const TierListManager: React.FC<TierListManagerProps> = ({initialItemSet, initialState, title}) => {
-  const router = useRouter();
-  const pathname = usePathname();
-  const searchParams = useSearchParams();
-
-  const tierCortex = useMemo(() => new TierCortex(), []);
-  const [tiers, setTiers] = useState<Tier[]>(() =>
-    tierCortex.getInitialTiers(initialState, initialItemSet)
-  );
-  const [name, setName] = useState(title ?? '');
-  const [showLabels, setShowLabels] = useState(true);
-  const [labelPosition, setLabelPosition] = useState<LabelPosition>(tiers[0].labelPosition ?? 'left');
-  const previousTiersRef = useRef<Tier[]>(tiers);
-
-  const [urlLength, setUrlLength] = useState(0);
-
-  useEffect(() => {
-    const state = searchParams.get('state');
-    if (!state) return;
-
-    const decodedState = tierCortex.decodeTierStateFromURL(state);
-    if (!decodedState) return;
-
-    // Update name if present
-    if (decodedState.title) {
-      setName(decodedState.title);
-    }
-
-    // Updated label positions
-    const updatedTiers = decodedState.tiers.map(tier => ({
-      ...tier,
-      labelPosition
-    }));
-
-    setTiers(updatedTiers);
-    setUrlLength(pathname.length + state.length + 7); // 7 is the length of "?state="
-  }, [pathname.length, searchParams, tierCortex, labelPosition]);
-
-  const handleTiersUpdate = useCallback((updatedTiers: Tier[]) => {
-    previousTiersRef.current = updatedTiers;
-    setTiers(updatedTiers);
-
-    const optimizedTiersForEncoding: TierWithSimplifiedItems[] = updatedTiers.map(tier => ({
-      ...tier,
-      items: tier.items.map(item => ({
-        i: item.id,
-        c: tierCortex.isCustomItem(item.id) ? item.content : undefined
-      }))
-    }));
-
-    router.push(`${pathname}?state=${TierCortex.encodeTierStateForURL(name, optimizedTiersForEncoding)}`, {scroll: false});
-  }, [router, pathname, name, tierCortex]);
-
-  useEffect(() => {
-    if (name !== title) {
-      handleTiersUpdate(tiers);
-    }
-  }, [handleTiersUpdate, name, tiers, title])
-
-  const handleItemsCreate = useCallback((newItems: Item[]) => {
-    const updatedTiers = [...tiers];
-    const lastTier = updatedTiers[updatedTiers.length - 1];
-
-    const uniqueNewItems = newItems.filter(newItem =>
-      !updatedTiers.some(tier =>
-        tier.items.some(item => item.id === newItem.id || item.content === newItem.content)
-      )
->>>>>>> 92f09d0e
     );
 
     const handleUndoItemsCreate = useCallback(
